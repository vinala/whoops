<?php
/**
* Layout template file for Whoops's pretty error output.
*/
?>
<!DOCTYPE html>
<html>
  <head>
    <meta charset="utf-8">
    <title><?php echo $tpl->escape($page_title) ?></title>

    <style><?php echo $stylesheet ?></style>
  </head>
  <body>

    <div class="Whoops container">
      <div class="stack-container">
        <div class="left-panel cf <?php echo (!$has_frames ? 'empty' : '') ?>">
          <header>
            <?php $tpl->render($header) ?>
          </header>

          <div class="frames-description">
            Stack frames (<?php echo count($frames) ?>):
          </div>

          <div class="frames-container">
            <?php $tpl->render($frame_list) ?>
          </div>
        </div>
        <div class="details-container cf">
          <?php $tpl->render($frame_code) ?>
          <?php $tpl->render($env_details) ?>
        </div>
      </div>
    </div>

<<<<<<< HEAD
    <script src="//cdnjs.cloudflare.com/ajax/libs/zeroclipboard/1.3.5/ZeroClipboard.min.js"></script>
=======
    <script src="//cdnjs.cloudflare.com/ajax/libs/prettify/r224/prettify.js"></script>
>>>>>>> 69b3e068
    <script><?php echo $zepto ?></script>
    <script><?php echo $clipboard ?></script>
    <script><?php echo $javascript ?></script>
  </body>
</html><|MERGE_RESOLUTION|>--- conflicted
+++ resolved
@@ -35,11 +35,6 @@
       </div>
     </div>
 
-<<<<<<< HEAD
-    <script src="//cdnjs.cloudflare.com/ajax/libs/zeroclipboard/1.3.5/ZeroClipboard.min.js"></script>
-=======
-    <script src="//cdnjs.cloudflare.com/ajax/libs/prettify/r224/prettify.js"></script>
->>>>>>> 69b3e068
     <script><?php echo $zepto ?></script>
     <script><?php echo $clipboard ?></script>
     <script><?php echo $javascript ?></script>
