--- conflicted
+++ resolved
@@ -15,14 +15,14 @@
     /**
      * Search paths to be scanned for resources, in the reverse
      * order they're declared.
-     * 
+     *
      * @var array
      */
     private $searchPaths = array();
 
     /**
      * Fast lookup cache for known resource locations.
-     * 
+     *
      * @var array
      */
     private $resourceCache = array();
@@ -307,9 +307,9 @@
     /**
      * Adds a path to the list of paths to be searched for
      * resources.
-     * 
+     *
      * @throws InvalidArgumnetException If $path is not a valid directory
-     * 
+     *
      * @param string $path
      */
     public function addResourcePath($path)
@@ -336,9 +336,9 @@
      * The search is performed starting at the last search path, and all the
      * way back to the first, enabling a cascading-type system of overrides
      * for all resources.
-     * 
+     *
      * @throws RuntimeException If resource cannot be found in any of the available paths
-     * 
+     *
      * @param  string $resource
      * @return string
      */
@@ -370,8 +370,8 @@
     }
 
     /**
-     * @deprecated 
-     * 
+     * @deprecated
+     *
      * @return string
      */
     public function getResourcesPath()
@@ -385,12 +385,8 @@
     }
 
     /**
-<<<<<<< HEAD
-     * @throws InvalidArgumentException If argument is not a valid directory
-=======
      * @deprecated
-     * 
->>>>>>> 0a66daed
+     *
      * @param string $resourcesPath
      */
     public function setResourcesPath($resourcesPath)
