<?php
/**
 * Whoops - php errors for cool kids
 * @author Filipe Dobreira <http://github.com/filp>
 */

namespace Whoops\Exception;

<<<<<<< HEAD
use Exception;
use Whoops\Util\Misc;

=======
>>>>>>> fe32a402
class Inspector
{
    /**
     * @var \Throwable
     */
    private $exception;

    /**
     * @var \Whoops\Exception\FrameCollection
     */
    private $frames;

    /**
     * @var \Whoops\Exception\Inspector
     */
    private $previousExceptionInspector;

    /**
     * @param \Throwable $exception The exception to inspect
     */
    public function __construct($exception)
    {
        $this->exception = $exception;
    }

    /**
     * @return \Throwable
     */
    public function getException()
    {
        return $this->exception;
    }

    /**
     * @return string
     */
    public function getExceptionName()
    {
        return get_class($this->exception);
    }

    /**
     * @return string
     */
    public function getExceptionMessage()
    {
        return $this->exception->getMessage();
    }

    /**
     * Does the wrapped Exception has a previous Exception?
     * @return bool
     */
    public function hasPreviousException()
    {
        return $this->previousExceptionInspector || $this->exception->getPrevious();
    }

    /**
     * Returns an Inspector for a previous Exception, if any.
     * @todo   Clean this up a bit, cache stuff a bit better.
     * @return Inspector
     */
    public function getPreviousExceptionInspector()
    {
        if ($this->previousExceptionInspector === null) {
            $previousException = $this->exception->getPrevious();

            if ($previousException) {
                $this->previousExceptionInspector = new Inspector($previousException);
            }
        }

        return $this->previousExceptionInspector;
    }

    /**
     * Returns an iterator for the inspected exception's
     * frames.
     * @return \Whoops\Exception\FrameCollection
     */
    public function getFrames()
    {
        if ($this->frames === null) {
            $frames = $this->getTrace($this->exception);            
            
            // Fill empty line/file info for call_user_func_array usages (PHP Bug #44428) 
            foreach ($frames as $k => $frame) {
                
                if (empty($frame['file'])) {
                    // Default values when file and line are missing
                    $file = '[internal]';
                    $line = 0;
                    
                    $next_frame = !empty($frames[$k + 1]) ? $frames[$k + 1] : array();
                    
                    if ($this->isValidNextFrame($next_frame)) {
                        $file = $next_frame['file'];
                        $line = $next_frame['line'];
                    }
                    
                    $frames[$k]['file'] = $file;
                    $frames[$k]['line'] = $line;
                }
                
            }
            
            // Find latest non-error handling frame index ($i) used to remove error handling frames
            $i = 0;
            foreach ($frames as $k => $frame) {
                if ($frame['file'] == $this->exception->getFile() && $frame['line'] == $this->exception->getLine()) {
                    $i = $k;
                }
            }
            
            // Remove error handling frames
            if ($i > 0) {
                array_splice($frames, 0, $i);               
            } 
            
            $firstFrame = $this->getFrameFromException($this->exception);
            array_unshift($frames, $firstFrame);
            
            $this->frames = new FrameCollection($frames);

            if ($previousInspector = $this->getPreviousExceptionInspector()) {
                // Keep outer frame on top of the inner one
                $outerFrames = $this->frames;
                $newFrames = clone $previousInspector->getFrames();
                // I assume it will always be set, but let's be safe
                if (isset($newFrames[0])) {
                    $newFrames[0]->addComment(
                        $previousInspector->getExceptionMessage(),
                        'Exception message:'
                    );
                }
                $newFrames->prependFrames($outerFrames->topDiff($newFrames));
                $this->frames = $newFrames;
            }
        }

        return $this->frames;
    }

    /**
     * Gets the backgrace from an exception.
     *
     * If xdebug is installed
     *
     * @param Exception $e
     * @return array
     */
    protected function getTrace(\Exception $e)
    {
        $traces = $e->getTrace();

        // Get trace from xdebug if enabled, failure exceptions only trace to the shutdown handler by default
        if (!$e instanceof \ErrorException) {
            return $traces;
        }

        if (!Misc::isLevelFatal($e->getSeverity())) {
            return $traces;
        }

        if (!extension_loaded('xdebug') || !xdebug_is_enabled()) {
            return array();
        }

        // Use xdebug to get the full stack trace and remove the shutdown handler stack trace
        $stack = array_reverse(xdebug_get_function_stack());
        $trace = debug_backtrace(DEBUG_BACKTRACE_IGNORE_ARGS);
        $traces = array_diff_key($stack, $trace);

        return $traces;
    }

    /**
     * Given an exception, generates an array in the format
     * generated by Exception::getTrace()
     * @param  \Throwable $exception
     * @return array
     */
    protected function getFrameFromException($exception)
    {
        return array(
            'file'  => $exception->getFile(),
            'line'  => $exception->getLine(),
            'class' => get_class($exception),
            'args'  => array(
                $exception->getMessage(),
            ),
        );
    }

    /**
     * Given an error, generates an array in the format
     * generated by ErrorException
     * @param  ErrorException $exception
     * @return array
     */
    protected function getFrameFromError(ErrorException $exception)
    {
        return array(
            'file'  => $exception->getFile(),
            'line'  => $exception->getLine(),
            'class' => null,
            'args'  => array(),
        );
    }
    
    /**
     * Determine if the frame can be used to fill in previous frame's missing info
     * happens for call_user_func and call_user_func_array usages (PHP Bug #44428)
     * 
     * @param array $frame
     * @return bool
     */
    protected function isValidNextFrame(array $frame)
    {
        if (empty($frame['file'])) {
            return false;
        }
        
        if (empty($frame['line'])) {
            return false;
        }
        
        if (empty($frame['function']) || !stristr($frame['function'], 'call_user_func')) {
            return false;
        }
        
        return true;
    }
}<|MERGE_RESOLUTION|>--- conflicted
+++ resolved
@@ -6,12 +6,8 @@
 
 namespace Whoops\Exception;
 
-<<<<<<< HEAD
-use Exception;
 use Whoops\Util\Misc;
 
-=======
->>>>>>> fe32a402
 class Inspector
 {
     /**
