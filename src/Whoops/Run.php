<?php
/**
 * Whoops - php errors for cool kids
 * @author Filipe Dobreira <http://github.com/filp>
 */

namespace Whoops;

use Exception;
use InvalidArgumentException;
use Whoops\Exception\ErrorException;
use Whoops\Exception\Inspector;
use Whoops\Handler\CallbackHandler;
use Whoops\Handler\Handler;
use Whoops\Handler\HandlerInterface;
use Whoops\Util\Misc;

class Run
{
    const EXCEPTION_HANDLER = "handleException";
    const ERROR_HANDLER     = "handleError";
    const SHUTDOWN_HANDLER  = "handleShutdown";

    protected $isRegistered;
    protected $allowQuit       = true;
    protected $sendOutput      = true;

    /**
     * @var integer|false
     */
    protected $sendHttpCode    = 500;

    /**
     * @var HandlerInterface[]
     */
    protected $handlerStack = array();

    protected $silencedPatterns = array();

    /**
     * Pushes a handler to the end of the stack
     *
     * @throws InvalidArgumentException  If argument is not callable or instance of HandlerInterface
     * @param  Callable|HandlerInterface $handler
     * @return Run
     */
    public function pushHandler($handler)
    {
        if (is_callable($handler)) {
            $handler = new CallbackHandler($handler);
        }

        if (!$handler instanceof HandlerInterface) {
            throw new InvalidArgumentException(
                  "Argument to " . __METHOD__ . " must be a callable, or instance of"
                . "Whoops\\Handler\\HandlerInterface"
            );
        }

        $this->handlerStack[] = $handler;
        return $this;
    }

    /**
     * Removes the last handler in the stack and returns it.
     * Returns null if there"s nothing else to pop.
     * @return null|HandlerInterface
     */
    public function popHandler()
    {
        return array_pop($this->handlerStack);
    }

    /**
     * Returns an array with all handlers, in the
     * order they were added to the stack.
     * @return array
     */
    public function getHandlers()
    {
        return $this->handlerStack;
    }

    /**
     * Clears all handlers in the handlerStack, including
     * the default PrettyPage handler.
     * @return Run
     */
    public function clearHandlers()
    {
        $this->handlerStack = array();
        return $this;
    }

    /**
     * @param  Exception $exception
     * @return Inspector
     */
    protected function getInspector(Exception $exception)
    {
        return new Inspector($exception);
    }

    /**
     * Registers this instance as an error handler.
     * @return Run
     */
    public function register()
    {
        if (!$this->isRegistered) {
            // Workaround PHP bug 42098
            // https://bugs.php.net/bug.php?id=42098
            class_exists("\\Whoops\\Exception\\ErrorException");
            class_exists("\\Whoops\\Exception\\FrameCollection");
            class_exists("\\Whoops\\Exception\\Frame");
            class_exists("\\Whoops\\Exception\\Inspector");

            set_error_handler(array($this, self::ERROR_HANDLER));
            set_exception_handler(array($this, self::EXCEPTION_HANDLER));
            register_shutdown_function(array($this, self::SHUTDOWN_HANDLER));

            $this->isRegistered = true;
        }

        return $this;
    }

    /**
     * Unregisters all handlers registered by this Whoops\Run instance
     * @return Run
     */
    public function unregister()
    {
        if ($this->isRegistered) {
            restore_exception_handler();
            restore_error_handler();

            $this->isRegistered = false;
        }

        return $this;
    }

    /**
     * Should Whoops allow Handlers to force the script to quit?
     * @param  bool|int $exit
     * @return bool
     */
    public function allowQuit($exit = null)
    {
        if (func_num_args() == 0) {
            return $this->allowQuit;
        }

        return $this->allowQuit = (bool) $exit;
    }

    /**
     * Silence particular errors in particular files
     * @param  array|string $patterns List or a single regex pattern to match
     * @param  int          $levels   Defaults to E_STRICT | E_DEPRECATED
     * @return \Whoops\Run
     */
    public function silenceErrorsInPaths($patterns, $levels = 10240)
    {
        $this->silencedPatterns = array_merge(
            $this->silencedPatterns,
            array_map(
                function ($pattern) use ($levels) {
                    return array(
                        "pattern" => $pattern,
                        "levels" => $levels,
                    );
                },
                (array) $patterns
            )
        );
        return $this;
    }

    /*
     * Should Whoops send HTTP error code to the browser if possible?
     * Whoops will by default send HTTP code 500, but you may wish to
     * use 502, 503, or another 5xx family code.
     *
     * @param bool|int $code
     * @return int|false
     */
    public function sendHttpCode($code = null)
    {
        if (func_num_args() == 0) {
            return $this->sendHttpCode;
        }

        if (!$code) {
            return $this->sendHttpCode = false;
        }

        if ($code === true) {
            $code = 500;
        }

        if ($code < 400 || 600 <= $code) {
            throw new InvalidArgumentException(
                 "Invalid status code '$code', must be 4xx or 5xx"
            );
        }

        return $this->sendHttpCode = $code;
    }

    /**
     * Should Whoops push output directly to the client?
     * If this is false, output will be returned by handleException
     * @param  bool|int $send
     * @return bool
     */
    public function writeToOutput($send = null)
    {
        if (func_num_args() == 0) {
            return $this->sendOutput;
        }

        return $this->sendOutput = (bool) $send;
    }

    /**
     * Handles an exception, ultimately generating a Whoops error
     * page.
     *
     * @param  Exception $exception
     * @return string    Output generated by handlers
     */
    public function handleException(Exception $exception)
    {
        // Walk the registered handlers in the reverse order
        // they were registered, and pass off the exception
        $inspector = $this->getInspector($exception);

        // Capture output produced while handling the exception,
        // we might want to send it straight away to the client,
        // or return it silently.
        ob_start();

        // Just in case there are no handlers:
        $handlerResponse = null;

        foreach (array_reverse($this->handlerStack) as $handler) {
            $handler->setRun($this);
            $handler->setInspector($inspector);
            $handler->setException($exception);

            // The HandlerInterface does not require an Exception passed to handle()
            // and neither of our bundled handlers use it.
            // However, 3rd party handlers may have already relied on this parameter,
            // and removing it would be possibly breaking for users.
            $handlerResponse = $handler->handle($exception);

            if (in_array($handlerResponse, array(Handler::LAST_HANDLER, Handler::QUIT))) {
                // The Handler has handled the exception in some way, and
                // wishes to quit execution (Handler::QUIT), or skip any
                // other handlers (Handler::LAST_HANDLER). If $this->allowQuit
                // is false, Handler::QUIT behaves like Handler::LAST_HANDLER
                break;
            }
        }

        $willQuit = $handlerResponse == Handler::QUIT && $this->allowQuit();

        $output = ob_get_clean();

        // If we're allowed to, send output generated by handlers directly
        // to the output, otherwise, and if the script doesn't quit, return
        // it so that it may be used by the caller
        if ($this->writeToOutput()) {
            // @todo Might be able to clean this up a bit better
            // If we're going to quit execution, cleanup all other output
            // buffers before sending our own output:
            if ($willQuit) {
                while (ob_get_level() > 0) {
                    ob_end_clean();
                }
            }

            $this->writeToOutputNow($output);
        }

        if ($willQuit) {
            flush(); // HHVM fix for https://github.com/facebook/hhvm/issues/4055
            exit(1);
        }

        return $output;
    }

    /**
     * Converts generic PHP errors to \ErrorException
     * instances, before passing them off to be handled.
     *
     * This method MUST be compatible with set_error_handler.
     *
     * @param int    $level
     * @param string $message
     * @param string $file
     * @param int    $line
     *
     * @return bool
     * @throws ErrorException
     */
    public function handleError($level, $message, $file = null, $line = null)
    {
        if ($level & error_reporting()) {
            foreach ($this->silencedPatterns as $entry) {
                $pathMatches = (bool) preg_match($entry["pattern"], $file);
                $levelMatches = $level & $entry["levels"];
                if ($pathMatches && $levelMatches) {
                    // Ignore the error, abort handling
                    return true;
                }
            }

            // XXX we pass $level for the "code" param only for BC reasons.
            // see https://github.com/filp/whoops/issues/267
            $exception = new ErrorException($message, /*code*/ $level, /*severity*/ $level, $file, $line);
            if ($this->canThrowExceptions) {
                throw $exception;
            } else {
                $this->handleException($exception);
            }
            // Do not propagate errors which were already handled by Whoops.
            return true;
        }

        // Propagate error to the next handler, allows error_get_last() to
        // work on silenced errors.
        return false;
    }

    /**
     * Special case to deal with Fatal errors and the like.
     */
    public function handleShutdown()
    {
        // If we reached this step, we are in shutdown handler.
        // An exception thrown in a shutdown handler will not be propagated
        // to the exception handler. Pass that information along.
        $this->canThrowExceptions = false;

        $error = error_get_last();
        if ($error && Misc::isLevelFatal($error['type'])) {
            // If there was a fatal error,
            // it was not handled in handleError yet.
            $this->handleError(
                $error['type'],
                $error['message'],
                $error['file'],
                $error['line']
            );
        }
    }

    /**
     * In certain scenarios, like in shutdown handler, we can not throw exceptions
     * @var bool
     */
    private $canThrowExceptions = true;

    /**
     * Echo something to the browser
     * @param  string $output
     * @return $this
     */
    private function writeToOutputNow($output)
    {
        if ($this->sendHttpCode() && \Whoops\Util\Misc::canSendHeaders()) {
            $httpCode   = $this->sendHttpCode();

            if (function_exists('http_response_code')) {
                http_response_code($httpCode);
            } else {
                // http_response_code is added in 5.4.
                // For compatibility with 5.3 we use the third argument in header call
                // First argument must be a real header.
                // If it is empty, PHP will ignore the third argument.
                // If it is invalid, such as a single space, Apache will handle it well,
                // but the PHP development server will hang.
                // Setting a full status line would require us to hardcode
                // string values for all different status code, and detect the protocol.
                // which is an extra error-prone complexity.
                header('X-Ignore-This: 1', true, $httpCode);
            }
        }

        echo $output;

        return $this;
    }
<<<<<<< HEAD

    public static function isLevelFatal($level)
    {
        $errors = E_ERROR;
        $errors |= E_PARSE;
        $errors |= E_CORE_ERROR;
        $errors |= E_CORE_WARNING;
        $errors |= E_COMPILE_ERROR;
        $errors |= E_COMPILE_WARNING;
        return ($level & $errors) > 0;
    }
=======
>>>>>>> 70a23b93
}<|MERGE_RESOLUTION|>--- conflicted
+++ resolved
@@ -395,18 +395,4 @@
 
         return $this;
     }
-<<<<<<< HEAD
-
-    public static function isLevelFatal($level)
-    {
-        $errors = E_ERROR;
-        $errors |= E_PARSE;
-        $errors |= E_CORE_ERROR;
-        $errors |= E_CORE_WARNING;
-        $errors |= E_COMPILE_ERROR;
-        $errors |= E_COMPILE_WARNING;
-        return ($level & $errors) > 0;
-    }
-=======
->>>>>>> 70a23b93
 }