{
<<<<<<< HEAD
    "name": "lighty/whoops",
=======
    "name": "vinala/whoops",
>>>>>>> eab99b3b
    "license": "MIT",
    "description": "php error handling for cool kids",
    "keywords": ["library", "error", "handling", "exception", "whoops", "zf2", "framework", "lighty"],
    "homepage": "https://github.com/filp/whoops",
    "authors": [
        {
            "name": "Filipe Dobreira",
            "homepage": "https://github.com/filp",
            "role": "Developer"
        }
    ],
    "require": {
        "php": ">=5.5.9"
    },
    "require-dev": {
        "phpunit/phpunit": "^4.8 || ^5.0",
        "mockery/mockery": "0.9.*"
    },
    "suggest": {
        "symfony/var-dumper": "Pretty print complex values better with var-dumper available",
        "whoops/soap": "Formats errors as SOAP responses"
    },
    "autoload": {
        "psr-4": {
            "Whoops\\": "src/Whoops/"
        }
    },
    "extra": {
        "branch-alias": {
            "dev-master": "2.0-dev"
        }
    }
}<|MERGE_RESOLUTION|>--- conflicted
+++ resolved
@@ -1,9 +1,5 @@
 {
-<<<<<<< HEAD
-    "name": "lighty/whoops",
-=======
     "name": "vinala/whoops",
->>>>>>> eab99b3b
     "license": "MIT",
     "description": "php error handling for cool kids",
     "keywords": ["library", "error", "handling", "exception", "whoops", "zf2", "framework", "lighty"],
